﻿<?xml version="1.0" encoding="utf-8"?>
<Project ToolsVersion="12.0" DefaultTargets="Build" xmlns="http://schemas.microsoft.com/developer/msbuild/2003">
  <PropertyGroup>
    <Configuration Condition=" '$(Configuration)' == '' ">Debug</Configuration>
    <Platform Condition=" '$(Platform)' == '' ">AnyCPU</Platform>
    <ProjectGuid>{8F59D318-8365-4240-B72E-9C69BF5AD748}</ProjectGuid>
    <OutputType>Library</OutputType>
    <AppDesignerFolder>Properties</AppDesignerFolder>
    <RootNamespace>Microsoft.Its.Domain.Sql.Tests</RootNamespace>
    <AssemblyName>Microsoft.Its.Domain.Sql.Tests</AssemblyName>
    <TargetFrameworkVersion>v4.5.1</TargetFrameworkVersion>
    <FileAlignment>512</FileAlignment>
    <ProjectTypeGuids>{3AC096D0-A1C2-E12C-1390-A8335801FDAB};{FAE04EC0-301F-11D3-BF4B-00C04F79EFBC}</ProjectTypeGuids>
    <VisualStudioVersion Condition="'$(VisualStudioVersion)' == ''">10.0</VisualStudioVersion>
    <VSToolsPath Condition="'$(VSToolsPath)' == ''">$(MSBuildExtensionsPath32)\Microsoft\VisualStudio\v$(VisualStudioVersion)</VSToolsPath>
    <ReferencePath>$(ProgramFiles)\Common Files\microsoft shared\VSTT\$(VisualStudioVersion)\UITestExtensionPackages</ReferencePath>
    <IsCodedUITest>False</IsCodedUITest>
    <TestProjectType>UnitTest</TestProjectType>
    <SolutionDir Condition="$(SolutionDir) == '' Or $(SolutionDir) == '*Undefined*'">..\</SolutionDir>
    <RestorePackages>true</RestorePackages>
    <TargetFrameworkProfile />
  </PropertyGroup>
  <PropertyGroup Condition=" '$(Configuration)|$(Platform)' == 'Debug|AnyCPU' ">
    <DebugSymbols>true</DebugSymbols>
    <DebugType>full</DebugType>
    <Optimize>false</Optimize>
    <OutputPath>bin\Debug\</OutputPath>
    <DefineConstants>DEBUG;TRACE</DefineConstants>
    <ErrorReport>prompt</ErrorReport>
    <WarningLevel>4</WarningLevel>
    <Prefer32Bit>false</Prefer32Bit>
  </PropertyGroup>
  <PropertyGroup Condition=" '$(Configuration)|$(Platform)' == 'Release|AnyCPU' ">
    <DebugType>pdbonly</DebugType>
    <Optimize>true</Optimize>
    <OutputPath>bin\Release\</OutputPath>
    <DefineConstants>TRACE</DefineConstants>
    <ErrorReport>prompt</ErrorReport>
    <WarningLevel>4</WarningLevel>
    <Prefer32Bit>false</Prefer32Bit>
  </PropertyGroup>
  <ItemGroup>
    <Reference Include="EntityFramework, Version=6.0.0.0, Culture=neutral, PublicKeyToken=b77a5c561934e089, processorArchitecture=MSIL">
      <SpecificVersion>False</SpecificVersion>
      <HintPath>..\packages\EntityFramework.6.1.3\lib\net45\EntityFramework.dll</HintPath>
    </Reference>
    <Reference Include="EntityFramework.SqlServer">
      <HintPath>..\packages\EntityFramework.6.1.3\lib\net45\EntityFramework.SqlServer.dll</HintPath>
    </Reference>
    <Reference Include="FluentAssertions, Version=2.1.0.0, Culture=neutral, PublicKeyToken=33f2691a05b67b6a, processorArchitecture=MSIL">
      <SpecificVersion>False</SpecificVersion>
      <HintPath>..\packages\FluentAssertions.2.1.0.0\lib\net45\FluentAssertions.dll</HintPath>
    </Reference>
    <Reference Include="Its.Configuration, Version=1.0.0.0, Culture=neutral, processorArchitecture=MSIL">
      <SpecificVersion>False</SpecificVersion>
      <HintPath>..\packages\Its.Configuration.1.0.5\lib\net40\Its.Configuration.dll</HintPath>
    </Reference>
    <Reference Include="Its.Log, Version=2.7.0.0, Culture=neutral, processorArchitecture=MSIL">
      <SpecificVersion>False</SpecificVersion>
      <HintPath>..\packages\Its.Log.2.9.12\lib\net451\Its.Log.dll</HintPath>
    </Reference>
    <Reference Include="Its.Validation, Version=1.0.0.0, Culture=neutral, processorArchitecture=MSIL">
      <SpecificVersion>False</SpecificVersion>
      <HintPath>..\packages\Its.Validation.1.4.3\lib\net45\Its.Validation.dll</HintPath>
    </Reference>
    <Reference Include="Microsoft.CSharp" />
    <Reference Include="Microsoft.Reactive.Testing, Version=2.2.5.0, Culture=neutral, PublicKeyToken=31bf3856ad364e35, processorArchitecture=MSIL">
      <SpecificVersion>False</SpecificVersion>
      <HintPath>..\packages\Rx-Testing.2.2.5\lib\net45\Microsoft.Reactive.Testing.dll</HintPath>
    </Reference>
    <Reference Include="Moq, Version=4.2.1402.2112, Culture=neutral, PublicKeyToken=69f491c39445e920, processorArchitecture=MSIL">
      <SpecificVersion>False</SpecificVersion>
      <HintPath>..\packages\Moq.4.2.1402.2112\lib\net40\Moq.dll</HintPath>
    </Reference>
    <Reference Include="Newtonsoft.Json, Version=6.0.0.0, Culture=neutral, PublicKeyToken=30ad4fe6b2a6aeed, processorArchitecture=MSIL">
      <SpecificVersion>False</SpecificVersion>
      <HintPath>..\packages\Newtonsoft.Json.6.0.8\lib\net45\Newtonsoft.Json.dll</HintPath>
    </Reference>
    <Reference Include="nunit.framework, Version=2.6.3.13283, Culture=neutral, PublicKeyToken=96d09a1eb7f44a77, processorArchitecture=MSIL">
      <SpecificVersion>False</SpecificVersion>
      <HintPath>..\packages\NUnit.2.6.3\lib\nunit.framework.dll</HintPath>
    </Reference>
    <Reference Include="System" />
    <Reference Include="System.ComponentModel.Composition" />
    <Reference Include="System.ComponentModel.DataAnnotations" />
    <Reference Include="System.Core">
      <RequiredTargetFramework>3.5</RequiredTargetFramework>
    </Reference>
    <Reference Include="System.Data" />
    <Reference Include="System.Data.SqlServerCe, Version=4.0.0.0, Culture=neutral, PublicKeyToken=89845dcd8080cc91, processorArchitecture=MSIL">
      <Private>True</Private>
    </Reference>
    <Reference Include="System.Reactive.Core, Version=2.2.5.0, Culture=neutral, PublicKeyToken=31bf3856ad364e35, processorArchitecture=MSIL">
      <SpecificVersion>False</SpecificVersion>
      <HintPath>..\packages\Rx-Core.2.2.5\lib\net45\System.Reactive.Core.dll</HintPath>
    </Reference>
    <Reference Include="System.Reactive.Interfaces, Version=2.2.5.0, Culture=neutral, PublicKeyToken=31bf3856ad364e35, processorArchitecture=MSIL">
      <SpecificVersion>False</SpecificVersion>
      <HintPath>..\packages\Rx-Interfaces.2.2.5\lib\net45\System.Reactive.Interfaces.dll</HintPath>
    </Reference>
    <Reference Include="System.Reactive.Linq, Version=2.2.5.0, Culture=neutral, PublicKeyToken=31bf3856ad364e35, processorArchitecture=MSIL">
      <SpecificVersion>False</SpecificVersion>
      <HintPath>..\packages\Rx-Linq.2.2.5\lib\net45\System.Reactive.Linq.dll</HintPath>
    </Reference>
    <Reference Include="System.Reactive.PlatformServices, Version=2.2.5.0, Culture=neutral, PublicKeyToken=31bf3856ad364e35, processorArchitecture=MSIL">
      <SpecificVersion>False</SpecificVersion>
      <HintPath>..\packages\Rx-PlatformServices.2.2.5\lib\net45\System.Reactive.PlatformServices.dll</HintPath>
    </Reference>
    <Reference Include="System.Transactions" />
    <Reference Include="System.Web.Extensions" />
    <Reference Include="System.Xml" />
    <Reference Include="System.Xml.Linq" />
  </ItemGroup>
  <Choose>
    <When Condition="('$(VisualStudioVersion)' == '10.0' or '$(VisualStudioVersion)' == '') and '$(TargetFrameworkVersion)' == 'v3.5'">
      <ItemGroup>
        <Reference Include="Microsoft.VisualStudio.QualityTools.UnitTestFramework, Version=10.1.0.0, Culture=neutral, PublicKeyToken=b03f5f7f11d50a3a, processorArchitecture=MSIL" />
      </ItemGroup>
    </When>
    <Otherwise />
  </Choose>
  <ItemGroup>
    <Compile Include="%28Pocket%29\PocketContainer.cs" />
    <Compile Include="%28Pocket%29\PocketContainerAutoMockingStrategy.cs" />
    <Compile Include="%28Its.Recipes%29\TestInputGenerator.cs" />
<<<<<<< HEAD
    <Compile Include="%28Pocket%29\PocketContainer.cs" />
    <Compile Include="AzureDatabaseConfigurationTests.cs" />
=======
>>>>>>> f50698e3
    <Compile Include="CatchupWrapper.cs" />
    <Compile Include="DatabaseSetupAndMigrationTests.cs" />
    <Compile Include="EventStoreDbTest.cs" />
    <Compile Include="DynamicEventTests.cs" />
    <Compile Include="EventExtensionsTests.cs" />
    <Compile Include="FakeEventSourcedRepository{T}.cs" />
    <Compile Include="OtherEventStoreDbContext.cs" />
    <Compile Include="QueryableExtensionsTests.cs" />
    <Compile Include="DiagnosticTests.cs" />
    <Compile Include="FlakyEventStream.cs" />
    <Compile Include="Projector{T}.cs" />
    <Compile Include="Properties\AssemblyInfo.cs" />
    <Compile Include="ReadModelCatchupPerfTests.cs" />
    <Compile Include="ReadModelCatchupTests.cs" />
    <Compile Include="ReadModels1DbContext.cs" />
    <Compile Include="ReadModels2DbContext.cs" />
    <Compile Include="RemainingCatchupTimeTests.cs" />
    <Compile Include="ReportingProjectorTests.cs" />
    <Compile Include="ReadModelCatchupRollingCatchupTests.cs" />
    <Compile Include="SqlCommandSchedulerTests.cs" />
    <Compile Include="SqlCommandSchedulerTests_Legacy.cs" />
    <Compile Include="SqlCommandSchedulerTests_New.cs" />
    <Compile Include="SqlEventSourcedRepositoryMigrationTests.cs" />
    <Compile Include="SqlEventSourcedRepositoryTests.cs" />
    <Compile Include="StorableEventTests.cs" />
    <Compile Include="SqlReservationServiceTests.cs" />
    <Compile Include="Events.cs" />
    <Compile Include="SynchronousSqlReservationServiceTests.cs" />
  </ItemGroup>
  <ItemGroup>
    <None Include="..\Domain.Tests\.config\Events.json">
      <Link>.config\Events.json</Link>
      <CopyToOutputDirectory>PreserveNewest</CopyToOutputDirectory>
    </None>
    <None Include="App.config">
      <SubType>Designer</SubType>
    </None>
    <None Include="packages.config">
      <SubType>Designer</SubType>
    </None>
  </ItemGroup>
  <ItemGroup>
    <ProjectReference Include="..\Domain.Api\Domain.Api.csproj">
      <Project>{b9b510ba-35df-4cae-a620-83752749139e}</Project>
      <Name>Domain.Api</Name>
    </ProjectReference>
    <ProjectReference Include="..\Domain.Sql\Domain.Sql.csproj">
      <Project>{DEC1C144-4D30-4A83-A03A-8F90085C87EF}</Project>
      <Name>Domain.Sql</Name>
    </ProjectReference>
    <ProjectReference Include="..\Domain.Testing\Domain.Testing.csproj">
      <Project>{523C8F45-D471-4033-A8D3-5234E5C2BA10}</Project>
      <Name>Domain.Testing</Name>
    </ProjectReference>
    <ProjectReference Include="..\Domain.Tests\Domain.Tests.csproj">
      <Project>{4485B480-C910-4C3B-A402-1C61A0BB5DFF}</Project>
      <Name>Domain.Tests</Name>
    </ProjectReference>
    <ProjectReference Include="..\Domain\Domain.csproj">
      <Project>{99442ACC-A914-4BDF-8DE5-D074FA0447F5}</Project>
      <Name>Domain</Name>
    </ProjectReference>
    <ProjectReference Include="..\Sample.Domain.Api\Sample.Domain.Api.csproj">
      <Project>{D561CDB3-2C8F-48F1-9F19-A0CD77F7C726}</Project>
      <Name>Sample.Domain.Api</Name>
    </ProjectReference>
    <ProjectReference Include="..\Sample.Domain\Sample.Domain.csproj">
      <Project>{FEAF4C39-FA30-4718-B781-9BEC29E87D86}</Project>
      <Name>Sample.Domain</Name>
    </ProjectReference>
  </ItemGroup>
  <ItemGroup />
  <Choose>
    <When Condition="'$(VisualStudioVersion)' == '10.0' And '$(IsCodedUITest)' == 'True'">
      <ItemGroup>
        <Reference Include="Microsoft.VisualStudio.QualityTools.CodedUITestFramework, Version=10.0.0.0, Culture=neutral, PublicKeyToken=b03f5f7f11d50a3a, processorArchitecture=MSIL">
          <Private>False</Private>
        </Reference>
        <Reference Include="Microsoft.VisualStudio.TestTools.UITest.Common, Version=10.0.0.0, Culture=neutral, PublicKeyToken=b03f5f7f11d50a3a, processorArchitecture=MSIL">
          <Private>False</Private>
        </Reference>
        <Reference Include="Microsoft.VisualStudio.TestTools.UITest.Extension, Version=10.0.0.0, Culture=neutral, PublicKeyToken=b03f5f7f11d50a3a, processorArchitecture=MSIL">
          <Private>False</Private>
        </Reference>
        <Reference Include="Microsoft.VisualStudio.TestTools.UITesting, Version=10.0.0.0, Culture=neutral, PublicKeyToken=b03f5f7f11d50a3a, processorArchitecture=MSIL">
          <Private>False</Private>
        </Reference>
      </ItemGroup>
    </When>
  </Choose>
  <Import Project="$(VSToolsPath)\TeamTest\Microsoft.TestTools.targets" Condition="Exists('$(VSToolsPath)\TeamTest\Microsoft.TestTools.targets')" />
  <Import Project="$(MSBuildToolsPath)\Microsoft.CSharp.targets" />
  <PropertyGroup>
    <PostBuildEvent>
    </PostBuildEvent>
  </PropertyGroup>
  <!-- To modify your build process, add your task inside one of the targets below and uncomment it. 
       Other similar extension points exist, see Microsoft.Common.targets.
  <Target Name="BeforeBuild">
  </Target>
  <Target Name="AfterBuild">
  </Target>
  -->
</Project><|MERGE_RESOLUTION|>--- conflicted
+++ resolved
@@ -1,234 +1,230 @@
-﻿<?xml version="1.0" encoding="utf-8"?>
-<Project ToolsVersion="12.0" DefaultTargets="Build" xmlns="http://schemas.microsoft.com/developer/msbuild/2003">
-  <PropertyGroup>
-    <Configuration Condition=" '$(Configuration)' == '' ">Debug</Configuration>
-    <Platform Condition=" '$(Platform)' == '' ">AnyCPU</Platform>
-    <ProjectGuid>{8F59D318-8365-4240-B72E-9C69BF5AD748}</ProjectGuid>
-    <OutputType>Library</OutputType>
-    <AppDesignerFolder>Properties</AppDesignerFolder>
-    <RootNamespace>Microsoft.Its.Domain.Sql.Tests</RootNamespace>
-    <AssemblyName>Microsoft.Its.Domain.Sql.Tests</AssemblyName>
-    <TargetFrameworkVersion>v4.5.1</TargetFrameworkVersion>
-    <FileAlignment>512</FileAlignment>
-    <ProjectTypeGuids>{3AC096D0-A1C2-E12C-1390-A8335801FDAB};{FAE04EC0-301F-11D3-BF4B-00C04F79EFBC}</ProjectTypeGuids>
-    <VisualStudioVersion Condition="'$(VisualStudioVersion)' == ''">10.0</VisualStudioVersion>
-    <VSToolsPath Condition="'$(VSToolsPath)' == ''">$(MSBuildExtensionsPath32)\Microsoft\VisualStudio\v$(VisualStudioVersion)</VSToolsPath>
-    <ReferencePath>$(ProgramFiles)\Common Files\microsoft shared\VSTT\$(VisualStudioVersion)\UITestExtensionPackages</ReferencePath>
-    <IsCodedUITest>False</IsCodedUITest>
-    <TestProjectType>UnitTest</TestProjectType>
-    <SolutionDir Condition="$(SolutionDir) == '' Or $(SolutionDir) == '*Undefined*'">..\</SolutionDir>
-    <RestorePackages>true</RestorePackages>
-    <TargetFrameworkProfile />
-  </PropertyGroup>
-  <PropertyGroup Condition=" '$(Configuration)|$(Platform)' == 'Debug|AnyCPU' ">
-    <DebugSymbols>true</DebugSymbols>
-    <DebugType>full</DebugType>
-    <Optimize>false</Optimize>
-    <OutputPath>bin\Debug\</OutputPath>
-    <DefineConstants>DEBUG;TRACE</DefineConstants>
-    <ErrorReport>prompt</ErrorReport>
-    <WarningLevel>4</WarningLevel>
-    <Prefer32Bit>false</Prefer32Bit>
-  </PropertyGroup>
-  <PropertyGroup Condition=" '$(Configuration)|$(Platform)' == 'Release|AnyCPU' ">
-    <DebugType>pdbonly</DebugType>
-    <Optimize>true</Optimize>
-    <OutputPath>bin\Release\</OutputPath>
-    <DefineConstants>TRACE</DefineConstants>
-    <ErrorReport>prompt</ErrorReport>
-    <WarningLevel>4</WarningLevel>
-    <Prefer32Bit>false</Prefer32Bit>
-  </PropertyGroup>
-  <ItemGroup>
-    <Reference Include="EntityFramework, Version=6.0.0.0, Culture=neutral, PublicKeyToken=b77a5c561934e089, processorArchitecture=MSIL">
-      <SpecificVersion>False</SpecificVersion>
-      <HintPath>..\packages\EntityFramework.6.1.3\lib\net45\EntityFramework.dll</HintPath>
-    </Reference>
-    <Reference Include="EntityFramework.SqlServer">
-      <HintPath>..\packages\EntityFramework.6.1.3\lib\net45\EntityFramework.SqlServer.dll</HintPath>
-    </Reference>
-    <Reference Include="FluentAssertions, Version=2.1.0.0, Culture=neutral, PublicKeyToken=33f2691a05b67b6a, processorArchitecture=MSIL">
-      <SpecificVersion>False</SpecificVersion>
-      <HintPath>..\packages\FluentAssertions.2.1.0.0\lib\net45\FluentAssertions.dll</HintPath>
-    </Reference>
-    <Reference Include="Its.Configuration, Version=1.0.0.0, Culture=neutral, processorArchitecture=MSIL">
-      <SpecificVersion>False</SpecificVersion>
-      <HintPath>..\packages\Its.Configuration.1.0.5\lib\net40\Its.Configuration.dll</HintPath>
-    </Reference>
-    <Reference Include="Its.Log, Version=2.7.0.0, Culture=neutral, processorArchitecture=MSIL">
-      <SpecificVersion>False</SpecificVersion>
-      <HintPath>..\packages\Its.Log.2.9.12\lib\net451\Its.Log.dll</HintPath>
-    </Reference>
-    <Reference Include="Its.Validation, Version=1.0.0.0, Culture=neutral, processorArchitecture=MSIL">
-      <SpecificVersion>False</SpecificVersion>
-      <HintPath>..\packages\Its.Validation.1.4.3\lib\net45\Its.Validation.dll</HintPath>
-    </Reference>
-    <Reference Include="Microsoft.CSharp" />
-    <Reference Include="Microsoft.Reactive.Testing, Version=2.2.5.0, Culture=neutral, PublicKeyToken=31bf3856ad364e35, processorArchitecture=MSIL">
-      <SpecificVersion>False</SpecificVersion>
-      <HintPath>..\packages\Rx-Testing.2.2.5\lib\net45\Microsoft.Reactive.Testing.dll</HintPath>
-    </Reference>
-    <Reference Include="Moq, Version=4.2.1402.2112, Culture=neutral, PublicKeyToken=69f491c39445e920, processorArchitecture=MSIL">
-      <SpecificVersion>False</SpecificVersion>
-      <HintPath>..\packages\Moq.4.2.1402.2112\lib\net40\Moq.dll</HintPath>
-    </Reference>
-    <Reference Include="Newtonsoft.Json, Version=6.0.0.0, Culture=neutral, PublicKeyToken=30ad4fe6b2a6aeed, processorArchitecture=MSIL">
-      <SpecificVersion>False</SpecificVersion>
-      <HintPath>..\packages\Newtonsoft.Json.6.0.8\lib\net45\Newtonsoft.Json.dll</HintPath>
-    </Reference>
-    <Reference Include="nunit.framework, Version=2.6.3.13283, Culture=neutral, PublicKeyToken=96d09a1eb7f44a77, processorArchitecture=MSIL">
-      <SpecificVersion>False</SpecificVersion>
-      <HintPath>..\packages\NUnit.2.6.3\lib\nunit.framework.dll</HintPath>
-    </Reference>
-    <Reference Include="System" />
-    <Reference Include="System.ComponentModel.Composition" />
-    <Reference Include="System.ComponentModel.DataAnnotations" />
-    <Reference Include="System.Core">
-      <RequiredTargetFramework>3.5</RequiredTargetFramework>
-    </Reference>
-    <Reference Include="System.Data" />
-    <Reference Include="System.Data.SqlServerCe, Version=4.0.0.0, Culture=neutral, PublicKeyToken=89845dcd8080cc91, processorArchitecture=MSIL">
-      <Private>True</Private>
-    </Reference>
-    <Reference Include="System.Reactive.Core, Version=2.2.5.0, Culture=neutral, PublicKeyToken=31bf3856ad364e35, processorArchitecture=MSIL">
-      <SpecificVersion>False</SpecificVersion>
-      <HintPath>..\packages\Rx-Core.2.2.5\lib\net45\System.Reactive.Core.dll</HintPath>
-    </Reference>
-    <Reference Include="System.Reactive.Interfaces, Version=2.2.5.0, Culture=neutral, PublicKeyToken=31bf3856ad364e35, processorArchitecture=MSIL">
-      <SpecificVersion>False</SpecificVersion>
-      <HintPath>..\packages\Rx-Interfaces.2.2.5\lib\net45\System.Reactive.Interfaces.dll</HintPath>
-    </Reference>
-    <Reference Include="System.Reactive.Linq, Version=2.2.5.0, Culture=neutral, PublicKeyToken=31bf3856ad364e35, processorArchitecture=MSIL">
-      <SpecificVersion>False</SpecificVersion>
-      <HintPath>..\packages\Rx-Linq.2.2.5\lib\net45\System.Reactive.Linq.dll</HintPath>
-    </Reference>
-    <Reference Include="System.Reactive.PlatformServices, Version=2.2.5.0, Culture=neutral, PublicKeyToken=31bf3856ad364e35, processorArchitecture=MSIL">
-      <SpecificVersion>False</SpecificVersion>
-      <HintPath>..\packages\Rx-PlatformServices.2.2.5\lib\net45\System.Reactive.PlatformServices.dll</HintPath>
-    </Reference>
-    <Reference Include="System.Transactions" />
-    <Reference Include="System.Web.Extensions" />
-    <Reference Include="System.Xml" />
-    <Reference Include="System.Xml.Linq" />
-  </ItemGroup>
-  <Choose>
-    <When Condition="('$(VisualStudioVersion)' == '10.0' or '$(VisualStudioVersion)' == '') and '$(TargetFrameworkVersion)' == 'v3.5'">
-      <ItemGroup>
-        <Reference Include="Microsoft.VisualStudio.QualityTools.UnitTestFramework, Version=10.1.0.0, Culture=neutral, PublicKeyToken=b03f5f7f11d50a3a, processorArchitecture=MSIL" />
-      </ItemGroup>
-    </When>
-    <Otherwise />
-  </Choose>
-  <ItemGroup>
-    <Compile Include="%28Pocket%29\PocketContainer.cs" />
-    <Compile Include="%28Pocket%29\PocketContainerAutoMockingStrategy.cs" />
-    <Compile Include="%28Its.Recipes%29\TestInputGenerator.cs" />
-<<<<<<< HEAD
-    <Compile Include="%28Pocket%29\PocketContainer.cs" />
-    <Compile Include="AzureDatabaseConfigurationTests.cs" />
-=======
->>>>>>> f50698e3
-    <Compile Include="CatchupWrapper.cs" />
-    <Compile Include="DatabaseSetupAndMigrationTests.cs" />
-    <Compile Include="EventStoreDbTest.cs" />
-    <Compile Include="DynamicEventTests.cs" />
-    <Compile Include="EventExtensionsTests.cs" />
-    <Compile Include="FakeEventSourcedRepository{T}.cs" />
-    <Compile Include="OtherEventStoreDbContext.cs" />
-    <Compile Include="QueryableExtensionsTests.cs" />
-    <Compile Include="DiagnosticTests.cs" />
-    <Compile Include="FlakyEventStream.cs" />
-    <Compile Include="Projector{T}.cs" />
-    <Compile Include="Properties\AssemblyInfo.cs" />
-    <Compile Include="ReadModelCatchupPerfTests.cs" />
-    <Compile Include="ReadModelCatchupTests.cs" />
-    <Compile Include="ReadModels1DbContext.cs" />
-    <Compile Include="ReadModels2DbContext.cs" />
-    <Compile Include="RemainingCatchupTimeTests.cs" />
-    <Compile Include="ReportingProjectorTests.cs" />
-    <Compile Include="ReadModelCatchupRollingCatchupTests.cs" />
-    <Compile Include="SqlCommandSchedulerTests.cs" />
-    <Compile Include="SqlCommandSchedulerTests_Legacy.cs" />
-    <Compile Include="SqlCommandSchedulerTests_New.cs" />
-    <Compile Include="SqlEventSourcedRepositoryMigrationTests.cs" />
-    <Compile Include="SqlEventSourcedRepositoryTests.cs" />
-    <Compile Include="StorableEventTests.cs" />
-    <Compile Include="SqlReservationServiceTests.cs" />
-    <Compile Include="Events.cs" />
-    <Compile Include="SynchronousSqlReservationServiceTests.cs" />
-  </ItemGroup>
-  <ItemGroup>
-    <None Include="..\Domain.Tests\.config\Events.json">
-      <Link>.config\Events.json</Link>
-      <CopyToOutputDirectory>PreserveNewest</CopyToOutputDirectory>
-    </None>
-    <None Include="App.config">
-      <SubType>Designer</SubType>
-    </None>
-    <None Include="packages.config">
-      <SubType>Designer</SubType>
-    </None>
-  </ItemGroup>
-  <ItemGroup>
-    <ProjectReference Include="..\Domain.Api\Domain.Api.csproj">
-      <Project>{b9b510ba-35df-4cae-a620-83752749139e}</Project>
-      <Name>Domain.Api</Name>
-    </ProjectReference>
-    <ProjectReference Include="..\Domain.Sql\Domain.Sql.csproj">
-      <Project>{DEC1C144-4D30-4A83-A03A-8F90085C87EF}</Project>
-      <Name>Domain.Sql</Name>
-    </ProjectReference>
-    <ProjectReference Include="..\Domain.Testing\Domain.Testing.csproj">
-      <Project>{523C8F45-D471-4033-A8D3-5234E5C2BA10}</Project>
-      <Name>Domain.Testing</Name>
-    </ProjectReference>
-    <ProjectReference Include="..\Domain.Tests\Domain.Tests.csproj">
-      <Project>{4485B480-C910-4C3B-A402-1C61A0BB5DFF}</Project>
-      <Name>Domain.Tests</Name>
-    </ProjectReference>
-    <ProjectReference Include="..\Domain\Domain.csproj">
-      <Project>{99442ACC-A914-4BDF-8DE5-D074FA0447F5}</Project>
-      <Name>Domain</Name>
-    </ProjectReference>
-    <ProjectReference Include="..\Sample.Domain.Api\Sample.Domain.Api.csproj">
-      <Project>{D561CDB3-2C8F-48F1-9F19-A0CD77F7C726}</Project>
-      <Name>Sample.Domain.Api</Name>
-    </ProjectReference>
-    <ProjectReference Include="..\Sample.Domain\Sample.Domain.csproj">
-      <Project>{FEAF4C39-FA30-4718-B781-9BEC29E87D86}</Project>
-      <Name>Sample.Domain</Name>
-    </ProjectReference>
-  </ItemGroup>
-  <ItemGroup />
-  <Choose>
-    <When Condition="'$(VisualStudioVersion)' == '10.0' And '$(IsCodedUITest)' == 'True'">
-      <ItemGroup>
-        <Reference Include="Microsoft.VisualStudio.QualityTools.CodedUITestFramework, Version=10.0.0.0, Culture=neutral, PublicKeyToken=b03f5f7f11d50a3a, processorArchitecture=MSIL">
-          <Private>False</Private>
-        </Reference>
-        <Reference Include="Microsoft.VisualStudio.TestTools.UITest.Common, Version=10.0.0.0, Culture=neutral, PublicKeyToken=b03f5f7f11d50a3a, processorArchitecture=MSIL">
-          <Private>False</Private>
-        </Reference>
-        <Reference Include="Microsoft.VisualStudio.TestTools.UITest.Extension, Version=10.0.0.0, Culture=neutral, PublicKeyToken=b03f5f7f11d50a3a, processorArchitecture=MSIL">
-          <Private>False</Private>
-        </Reference>
-        <Reference Include="Microsoft.VisualStudio.TestTools.UITesting, Version=10.0.0.0, Culture=neutral, PublicKeyToken=b03f5f7f11d50a3a, processorArchitecture=MSIL">
-          <Private>False</Private>
-        </Reference>
-      </ItemGroup>
-    </When>
-  </Choose>
-  <Import Project="$(VSToolsPath)\TeamTest\Microsoft.TestTools.targets" Condition="Exists('$(VSToolsPath)\TeamTest\Microsoft.TestTools.targets')" />
-  <Import Project="$(MSBuildToolsPath)\Microsoft.CSharp.targets" />
-  <PropertyGroup>
-    <PostBuildEvent>
-    </PostBuildEvent>
-  </PropertyGroup>
-  <!-- To modify your build process, add your task inside one of the targets below and uncomment it. 
-       Other similar extension points exist, see Microsoft.Common.targets.
-  <Target Name="BeforeBuild">
-  </Target>
-  <Target Name="AfterBuild">
-  </Target>
-  -->
+﻿<?xml version="1.0" encoding="utf-8"?>
+<Project ToolsVersion="12.0" DefaultTargets="Build" xmlns="http://schemas.microsoft.com/developer/msbuild/2003">
+  <PropertyGroup>
+    <Configuration Condition=" '$(Configuration)' == '' ">Debug</Configuration>
+    <Platform Condition=" '$(Platform)' == '' ">AnyCPU</Platform>
+    <ProjectGuid>{8F59D318-8365-4240-B72E-9C69BF5AD748}</ProjectGuid>
+    <OutputType>Library</OutputType>
+    <AppDesignerFolder>Properties</AppDesignerFolder>
+    <RootNamespace>Microsoft.Its.Domain.Sql.Tests</RootNamespace>
+    <AssemblyName>Microsoft.Its.Domain.Sql.Tests</AssemblyName>
+    <TargetFrameworkVersion>v4.5.1</TargetFrameworkVersion>
+    <FileAlignment>512</FileAlignment>
+    <ProjectTypeGuids>{3AC096D0-A1C2-E12C-1390-A8335801FDAB};{FAE04EC0-301F-11D3-BF4B-00C04F79EFBC}</ProjectTypeGuids>
+    <VisualStudioVersion Condition="'$(VisualStudioVersion)' == ''">10.0</VisualStudioVersion>
+    <VSToolsPath Condition="'$(VSToolsPath)' == ''">$(MSBuildExtensionsPath32)\Microsoft\VisualStudio\v$(VisualStudioVersion)</VSToolsPath>
+    <ReferencePath>$(ProgramFiles)\Common Files\microsoft shared\VSTT\$(VisualStudioVersion)\UITestExtensionPackages</ReferencePath>
+    <IsCodedUITest>False</IsCodedUITest>
+    <TestProjectType>UnitTest</TestProjectType>
+    <SolutionDir Condition="$(SolutionDir) == '' Or $(SolutionDir) == '*Undefined*'">..\</SolutionDir>
+    <RestorePackages>true</RestorePackages>
+    <TargetFrameworkProfile />
+  </PropertyGroup>
+  <PropertyGroup Condition=" '$(Configuration)|$(Platform)' == 'Debug|AnyCPU' ">
+    <DebugSymbols>true</DebugSymbols>
+    <DebugType>full</DebugType>
+    <Optimize>false</Optimize>
+    <OutputPath>bin\Debug\</OutputPath>
+    <DefineConstants>DEBUG;TRACE</DefineConstants>
+    <ErrorReport>prompt</ErrorReport>
+    <WarningLevel>4</WarningLevel>
+    <Prefer32Bit>false</Prefer32Bit>
+  </PropertyGroup>
+  <PropertyGroup Condition=" '$(Configuration)|$(Platform)' == 'Release|AnyCPU' ">
+    <DebugType>pdbonly</DebugType>
+    <Optimize>true</Optimize>
+    <OutputPath>bin\Release\</OutputPath>
+    <DefineConstants>TRACE</DefineConstants>
+    <ErrorReport>prompt</ErrorReport>
+    <WarningLevel>4</WarningLevel>
+    <Prefer32Bit>false</Prefer32Bit>
+  </PropertyGroup>
+  <ItemGroup>
+    <Reference Include="EntityFramework, Version=6.0.0.0, Culture=neutral, PublicKeyToken=b77a5c561934e089, processorArchitecture=MSIL">
+      <SpecificVersion>False</SpecificVersion>
+      <HintPath>..\packages\EntityFramework.6.1.3\lib\net45\EntityFramework.dll</HintPath>
+    </Reference>
+    <Reference Include="EntityFramework.SqlServer">
+      <HintPath>..\packages\EntityFramework.6.1.3\lib\net45\EntityFramework.SqlServer.dll</HintPath>
+    </Reference>
+    <Reference Include="FluentAssertions, Version=2.1.0.0, Culture=neutral, PublicKeyToken=33f2691a05b67b6a, processorArchitecture=MSIL">
+      <SpecificVersion>False</SpecificVersion>
+      <HintPath>..\packages\FluentAssertions.2.1.0.0\lib\net45\FluentAssertions.dll</HintPath>
+    </Reference>
+    <Reference Include="Its.Configuration, Version=1.0.0.0, Culture=neutral, processorArchitecture=MSIL">
+      <SpecificVersion>False</SpecificVersion>
+      <HintPath>..\packages\Its.Configuration.1.0.5\lib\net40\Its.Configuration.dll</HintPath>
+    </Reference>
+    <Reference Include="Its.Log, Version=2.7.0.0, Culture=neutral, processorArchitecture=MSIL">
+      <SpecificVersion>False</SpecificVersion>
+      <HintPath>..\packages\Its.Log.2.9.12\lib\net451\Its.Log.dll</HintPath>
+    </Reference>
+    <Reference Include="Its.Validation, Version=1.0.0.0, Culture=neutral, processorArchitecture=MSIL">
+      <SpecificVersion>False</SpecificVersion>
+      <HintPath>..\packages\Its.Validation.1.4.3\lib\net45\Its.Validation.dll</HintPath>
+    </Reference>
+    <Reference Include="Microsoft.CSharp" />
+    <Reference Include="Microsoft.Reactive.Testing, Version=2.2.5.0, Culture=neutral, PublicKeyToken=31bf3856ad364e35, processorArchitecture=MSIL">
+      <SpecificVersion>False</SpecificVersion>
+      <HintPath>..\packages\Rx-Testing.2.2.5\lib\net45\Microsoft.Reactive.Testing.dll</HintPath>
+    </Reference>
+    <Reference Include="Moq, Version=4.2.1402.2112, Culture=neutral, PublicKeyToken=69f491c39445e920, processorArchitecture=MSIL">
+      <SpecificVersion>False</SpecificVersion>
+      <HintPath>..\packages\Moq.4.2.1402.2112\lib\net40\Moq.dll</HintPath>
+    </Reference>
+    <Reference Include="Newtonsoft.Json, Version=6.0.0.0, Culture=neutral, PublicKeyToken=30ad4fe6b2a6aeed, processorArchitecture=MSIL">
+      <SpecificVersion>False</SpecificVersion>
+      <HintPath>..\packages\Newtonsoft.Json.6.0.8\lib\net45\Newtonsoft.Json.dll</HintPath>
+    </Reference>
+    <Reference Include="nunit.framework, Version=2.6.3.13283, Culture=neutral, PublicKeyToken=96d09a1eb7f44a77, processorArchitecture=MSIL">
+      <SpecificVersion>False</SpecificVersion>
+      <HintPath>..\packages\NUnit.2.6.3\lib\nunit.framework.dll</HintPath>
+    </Reference>
+    <Reference Include="System" />
+    <Reference Include="System.ComponentModel.Composition" />
+    <Reference Include="System.ComponentModel.DataAnnotations" />
+    <Reference Include="System.Core">
+      <RequiredTargetFramework>3.5</RequiredTargetFramework>
+    </Reference>
+    <Reference Include="System.Data" />
+    <Reference Include="System.Data.SqlServerCe, Version=4.0.0.0, Culture=neutral, PublicKeyToken=89845dcd8080cc91, processorArchitecture=MSIL">
+      <Private>True</Private>
+    </Reference>
+    <Reference Include="System.Reactive.Core, Version=2.2.5.0, Culture=neutral, PublicKeyToken=31bf3856ad364e35, processorArchitecture=MSIL">
+      <SpecificVersion>False</SpecificVersion>
+      <HintPath>..\packages\Rx-Core.2.2.5\lib\net45\System.Reactive.Core.dll</HintPath>
+    </Reference>
+    <Reference Include="System.Reactive.Interfaces, Version=2.2.5.0, Culture=neutral, PublicKeyToken=31bf3856ad364e35, processorArchitecture=MSIL">
+      <SpecificVersion>False</SpecificVersion>
+      <HintPath>..\packages\Rx-Interfaces.2.2.5\lib\net45\System.Reactive.Interfaces.dll</HintPath>
+    </Reference>
+    <Reference Include="System.Reactive.Linq, Version=2.2.5.0, Culture=neutral, PublicKeyToken=31bf3856ad364e35, processorArchitecture=MSIL">
+      <SpecificVersion>False</SpecificVersion>
+      <HintPath>..\packages\Rx-Linq.2.2.5\lib\net45\System.Reactive.Linq.dll</HintPath>
+    </Reference>
+    <Reference Include="System.Reactive.PlatformServices, Version=2.2.5.0, Culture=neutral, PublicKeyToken=31bf3856ad364e35, processorArchitecture=MSIL">
+      <SpecificVersion>False</SpecificVersion>
+      <HintPath>..\packages\Rx-PlatformServices.2.2.5\lib\net45\System.Reactive.PlatformServices.dll</HintPath>
+    </Reference>
+    <Reference Include="System.Transactions" />
+    <Reference Include="System.Web.Extensions" />
+    <Reference Include="System.Xml" />
+    <Reference Include="System.Xml.Linq" />
+  </ItemGroup>
+  <Choose>
+    <When Condition="('$(VisualStudioVersion)' == '10.0' or '$(VisualStudioVersion)' == '') and '$(TargetFrameworkVersion)' == 'v3.5'">
+      <ItemGroup>
+        <Reference Include="Microsoft.VisualStudio.QualityTools.UnitTestFramework, Version=10.1.0.0, Culture=neutral, PublicKeyToken=b03f5f7f11d50a3a, processorArchitecture=MSIL" />
+      </ItemGroup>
+    </When>
+    <Otherwise />
+  </Choose>
+  <ItemGroup>
+    <Compile Include="%28Pocket%29\PocketContainer.cs" />
+    <Compile Include="%28Pocket%29\PocketContainerAutoMockingStrategy.cs" />
+    <Compile Include="%28Its.Recipes%29\TestInputGenerator.cs" />
+    <Compile Include="AzureDatabaseConfigurationTests.cs" />
+    <Compile Include="CatchupWrapper.cs" />
+    <Compile Include="DatabaseSetupAndMigrationTests.cs" />
+    <Compile Include="EventStoreDbTest.cs" />
+    <Compile Include="DynamicEventTests.cs" />
+    <Compile Include="EventExtensionsTests.cs" />
+    <Compile Include="FakeEventSourcedRepository{T}.cs" />
+    <Compile Include="OtherEventStoreDbContext.cs" />
+    <Compile Include="QueryableExtensionsTests.cs" />
+    <Compile Include="DiagnosticTests.cs" />
+    <Compile Include="FlakyEventStream.cs" />
+    <Compile Include="Projector{T}.cs" />
+    <Compile Include="Properties\AssemblyInfo.cs" />
+    <Compile Include="ReadModelCatchupPerfTests.cs" />
+    <Compile Include="ReadModelCatchupTests.cs" />
+    <Compile Include="ReadModels1DbContext.cs" />
+    <Compile Include="ReadModels2DbContext.cs" />
+    <Compile Include="RemainingCatchupTimeTests.cs" />
+    <Compile Include="ReportingProjectorTests.cs" />
+    <Compile Include="ReadModelCatchupRollingCatchupTests.cs" />
+    <Compile Include="SqlCommandSchedulerTests.cs" />
+    <Compile Include="SqlCommandSchedulerTests_Legacy.cs" />
+    <Compile Include="SqlCommandSchedulerTests_New.cs" />
+    <Compile Include="SqlEventSourcedRepositoryMigrationTests.cs" />
+    <Compile Include="SqlEventSourcedRepositoryTests.cs" />
+    <Compile Include="StorableEventTests.cs" />
+    <Compile Include="SqlReservationServiceTests.cs" />
+    <Compile Include="Events.cs" />
+    <Compile Include="SynchronousSqlReservationServiceTests.cs" />
+  </ItemGroup>
+  <ItemGroup>
+    <None Include="..\Domain.Tests\.config\Events.json">
+      <Link>.config\Events.json</Link>
+      <CopyToOutputDirectory>PreserveNewest</CopyToOutputDirectory>
+    </None>
+    <None Include="App.config">
+      <SubType>Designer</SubType>
+    </None>
+    <None Include="packages.config">
+      <SubType>Designer</SubType>
+    </None>
+  </ItemGroup>
+  <ItemGroup>
+    <ProjectReference Include="..\Domain.Api\Domain.Api.csproj">
+      <Project>{b9b510ba-35df-4cae-a620-83752749139e}</Project>
+      <Name>Domain.Api</Name>
+    </ProjectReference>
+    <ProjectReference Include="..\Domain.Sql\Domain.Sql.csproj">
+      <Project>{DEC1C144-4D30-4A83-A03A-8F90085C87EF}</Project>
+      <Name>Domain.Sql</Name>
+    </ProjectReference>
+    <ProjectReference Include="..\Domain.Testing\Domain.Testing.csproj">
+      <Project>{523C8F45-D471-4033-A8D3-5234E5C2BA10}</Project>
+      <Name>Domain.Testing</Name>
+    </ProjectReference>
+    <ProjectReference Include="..\Domain.Tests\Domain.Tests.csproj">
+      <Project>{4485B480-C910-4C3B-A402-1C61A0BB5DFF}</Project>
+      <Name>Domain.Tests</Name>
+    </ProjectReference>
+    <ProjectReference Include="..\Domain\Domain.csproj">
+      <Project>{99442ACC-A914-4BDF-8DE5-D074FA0447F5}</Project>
+      <Name>Domain</Name>
+    </ProjectReference>
+    <ProjectReference Include="..\Sample.Domain.Api\Sample.Domain.Api.csproj">
+      <Project>{D561CDB3-2C8F-48F1-9F19-A0CD77F7C726}</Project>
+      <Name>Sample.Domain.Api</Name>
+    </ProjectReference>
+    <ProjectReference Include="..\Sample.Domain\Sample.Domain.csproj">
+      <Project>{FEAF4C39-FA30-4718-B781-9BEC29E87D86}</Project>
+      <Name>Sample.Domain</Name>
+    </ProjectReference>
+  </ItemGroup>
+  <ItemGroup />
+  <Choose>
+    <When Condition="'$(VisualStudioVersion)' == '10.0' And '$(IsCodedUITest)' == 'True'">
+      <ItemGroup>
+        <Reference Include="Microsoft.VisualStudio.QualityTools.CodedUITestFramework, Version=10.0.0.0, Culture=neutral, PublicKeyToken=b03f5f7f11d50a3a, processorArchitecture=MSIL">
+          <Private>False</Private>
+        </Reference>
+        <Reference Include="Microsoft.VisualStudio.TestTools.UITest.Common, Version=10.0.0.0, Culture=neutral, PublicKeyToken=b03f5f7f11d50a3a, processorArchitecture=MSIL">
+          <Private>False</Private>
+        </Reference>
+        <Reference Include="Microsoft.VisualStudio.TestTools.UITest.Extension, Version=10.0.0.0, Culture=neutral, PublicKeyToken=b03f5f7f11d50a3a, processorArchitecture=MSIL">
+          <Private>False</Private>
+        </Reference>
+        <Reference Include="Microsoft.VisualStudio.TestTools.UITesting, Version=10.0.0.0, Culture=neutral, PublicKeyToken=b03f5f7f11d50a3a, processorArchitecture=MSIL">
+          <Private>False</Private>
+        </Reference>
+      </ItemGroup>
+    </When>
+  </Choose>
+  <Import Project="$(VSToolsPath)\TeamTest\Microsoft.TestTools.targets" Condition="Exists('$(VSToolsPath)\TeamTest\Microsoft.TestTools.targets')" />
+  <Import Project="$(MSBuildToolsPath)\Microsoft.CSharp.targets" />
+  <PropertyGroup>
+    <PostBuildEvent>
+    </PostBuildEvent>
+  </PropertyGroup>
+  <!-- To modify your build process, add your task inside one of the targets below and uncomment it. 
+       Other similar extension points exist, see Microsoft.Common.targets.
+  <Target Name="BeforeBuild">
+  </Target>
+  <Target Name="AfterBuild">
+  </Target>
+  -->
 </Project>