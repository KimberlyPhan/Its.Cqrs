--- conflicted
+++ resolved
@@ -12,13 +12,9 @@
     /// <summary>
     /// An in-memory reservation service 
     /// </summary>
-<<<<<<< HEAD
-    public class InMemoryReservationService : IReservationService, IReservationQuery
-=======
 #pragma warning disable 618
     public class InMemoryReservationService : IReservationService, ISynchronousReservationService
 #pragma warning restore 618
->>>>>>> 84193e55
     {
         private readonly ConcurrentDictionary<Tuple<string, string>, ReservedValue> reservedValues = new ConcurrentDictionary<Tuple<string, string>, ReservedValue>();
 
@@ -84,11 +80,7 @@
 
             return false;
         }
-<<<<<<< HEAD
-
-=======
         
->>>>>>> 84193e55
         public async Task<bool> Confirm(string value, string scope, string ownerToken)
         {
             if (value == null)
@@ -236,8 +228,6 @@
             reservedValues.TryGetValue(key, out reservedValue);
             return reservedValue;
         }
-<<<<<<< HEAD
-=======
 
         bool ISynchronousReservationService.Reserve(string value, string scope, string ownerToken, TimeSpan? lease)
         {
@@ -268,6 +258,5 @@
                                              lease,
                                              confirmationToken)).Result;
         }
->>>>>>> 84193e55
     }
 }