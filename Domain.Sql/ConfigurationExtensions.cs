--- conflicted
+++ resolved
@@ -44,15 +44,12 @@
             return configuration;
         }
 
-<<<<<<< HEAD
-=======
         public static Configuration UseSqlReservationService(this Configuration configuration)
         {
             configuration.Container.Register<IReservationService>(c => new SqlReservationService());
             return configuration;
         }
 
->>>>>>> 84193e55
         public static Configuration UseSqlStorageForScheduledCommands(
             this Configuration configuration)
         {
