--- conflicted
+++ resolved
@@ -50,13 +50,8 @@
                 var expiration = now + (lease ?? TimeSpan.FromMinutes(1));
 
                 // see if there is a pre-existing lease by the same actor
-<<<<<<< HEAD
-                var reservedValue = reservedValues.SingleOrDefault(r => r.Scope == scope &&
-                                                                        r.Value == value);
-=======
                 var reservedValue = await reservedValues.SingleOrDefaultAsync(r => r.Scope == scope &&
                                                                                    r.Value == value);
->>>>>>> 84193e55
 
                 if (reservedValue == null)
                 {
@@ -243,8 +238,6 @@
             return null;
         }
 
-<<<<<<< HEAD
-=======
         /// <summary>
         /// Retrieve single reserved value from Reservation Service
         /// </summary>
@@ -269,7 +262,6 @@
             }
         }
 
->>>>>>> 84193e55
         bool ISynchronousReservationService.Reserve(string value, string scope, string ownerToken, TimeSpan? lease)
         {
             return Task.Run(() => Reserve(value,
