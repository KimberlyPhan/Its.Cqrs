// Copyright (c) Microsoft. All rights reserved. 
// Licensed under the MIT license. See LICENSE file in the project root for full license information.

using System;
using System.Data.Entity;
using System.Data.Entity.Infrastructure;
using System.Data.Entity.Migrations.Infrastructure;
using System.Data.SqlClient;
using System.Linq;
<<<<<<< HEAD
using Microsoft.Its.Domain.Sql.Migrations;
using Microsoft.Its.Recipes;

namespace Microsoft.Its.Domain.Sql
{
    public class CreateAndMigrate<TContext> :
        IDatabaseInitializer<TContext>
        where TContext : DbContext
    {
=======
using Microsoft.Its.Domain.Sql.Migrations;
using Microsoft.Its.Recipes;

namespace Microsoft.Its.Domain.Sql
{
    /// <summary>
    /// Creates a database if it doesn't exist, and runs any migrations that have not been applied.
    /// </summary>
    /// <typeparam name="TContext">The type of the database context.</typeparam>
    /// <seealso cref="System.Data.Entity.IDatabaseInitializer{TContext}" />
    public class CreateAndMigrate<TContext> :
        IDatabaseInitializer<TContext>
        where TContext : DbContext
    {
>>>>>>> 8b610625
        private readonly IDbMigrator[] migrators;
        private static bool bypassInitialization;

        public CreateAndMigrate() : this(new IDbMigrator[0])
        {
        }
        
        public CreateAndMigrate(IDbMigrator[] migrators)
        {
            this.migrators = Migrator.CreateMigratorsFromEmbeddedResourcesFor<TContext>()
                                     .Concat(migrators)
                                     .OrEmpty()
                                     .ToArray();
        }

        public void InitializeDatabase(TContext context)
        {
            if (context == null)
            {
                throw new ArgumentNullException("context");
            }

            if (bypassInitialization)
            {
                return;
            }

            if (!context.Database.Exists())
            {
                var created = CreateDatabaseIfNotExists(context);

                if (!created)
                {
                    // another concurrent caller created the database, so return and let them run the migrations
                    return;
                }
            }

            context.EnsureDatabaseIsUpToDate(migrators);
        }

        private bool CreateDatabaseIfNotExists(TContext context)
        {
            try
            {
                if (context.IsAzureDatabase())
                {
                    // create the database
                    context.CreateAzureDatabase();

                    // this triggers the initializer, which then throws because the schema hasn't been initialized, so we have to suspend initialization momentarily
                    bypassInitialization = true;

                    // create the initial schema
                    var sql = ((IObjectContextAdapter) context)
                        .ObjectContext
                        .CreateDatabaseScript();

                    context.OpenConnection()
                           .Execute(sql);

                    return true;
                }

                return context.Database.CreateIfNotExists();
            }
            catch (SqlException exception)
            {
                if (exception.Number == 1801) // database already exists
                {
                    return false;
                }

                throw;
            }
            catch (AutomaticMigrationsDisabledException)
            {
                return false;
            }
            finally
            {
                bypassInitialization = false;
            }
        }
    }
}<|MERGE_RESOLUTION|>--- conflicted
+++ resolved
@@ -7,17 +7,6 @@
 using System.Data.Entity.Migrations.Infrastructure;
 using System.Data.SqlClient;
 using System.Linq;
-<<<<<<< HEAD
-using Microsoft.Its.Domain.Sql.Migrations;
-using Microsoft.Its.Recipes;
-
-namespace Microsoft.Its.Domain.Sql
-{
-    public class CreateAndMigrate<TContext> :
-        IDatabaseInitializer<TContext>
-        where TContext : DbContext
-    {
-=======
 using Microsoft.Its.Domain.Sql.Migrations;
 using Microsoft.Its.Recipes;
 
@@ -32,7 +21,6 @@
         IDatabaseInitializer<TContext>
         where TContext : DbContext
     {
->>>>>>> 8b610625
         private readonly IDbMigrator[] migrators;
         private static bool bypassInitialization;
 
